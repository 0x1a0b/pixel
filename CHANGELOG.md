# Changelog
All notable changes to this project will be documented in this file.

The format is based on [Keep a Changelog](https://keepachangelog.com/en/1.0.0/),
and this project adheres to [Semantic Versioning](https://semver.org/spec/v2.0.0.html).
## [Unreleased]
- Gamepad API?
<<<<<<< HEAD
- Add `WindowConfig.TransparentFramebuffer` option to support window transparency onto the background
=======
- Fixed Line intersects failing on lines passing through (0, 0)
>>>>>>> 9a9f8311

## [v0.10.0-alpha] 2020-05-08
- Upgrade to GLFW 3.3! :tada:
  - Closes https://github.com/faiface/pixel/issues/137
- Add support for glfw's DisableCursor
  - Closes https://github.com/faiface/pixel/issues/213

## [v0.9.0] - 2020-05-02
- Added feature from https://github.com/faiface/pixel/pull/219
  - Exposing Window.SwapBuffers so buffers can be swapped without polling input
- Add more examples
- Add position as out variable from vertex shader
- Add experimental joystick support
- Add mouse cursor operations
- Add `Vec.Floor(…)` function
- Add circle geometry
- Fix `Matrix.Unproject(…)` for rotated matrix
- Add 2D Line geometry
- Add floating point round error correction
- Performance improvements
- Fix race condition in `NewGLTriangles(…)`
- Add `TriangleData` benchmarks and improvements
- Add zero rectangle variable for utility and consistency
- Add support for Go Modules
- Add `NoIconify` and `AlwaysOnTop` window hints


## [v0.8.0] - 2018-10-10
Changelog for this and older versions can be found on the corresponding [GitHub
releases](https://github.com/faiface/pixel/releases).

[Unreleased]: https://github.com/faiface/pixel/compare/v0.10.0-alpha...HEAD
[v0.10.0-alpha]: https://github.com/faiface/pixel/compare/v0.9.0...v0.10.0-alpha
[v0.9.0]: https://github.com/faiface/pixel/compare/v0.8.0...v0.9.0
[v0.8.0]: https://github.com/faiface/pixel/releases/tag/v0.8.0<|MERGE_RESOLUTION|>--- conflicted
+++ resolved
@@ -4,12 +4,9 @@
 The format is based on [Keep a Changelog](https://keepachangelog.com/en/1.0.0/),
 and this project adheres to [Semantic Versioning](https://semver.org/spec/v2.0.0.html).
 ## [Unreleased]
-- Gamepad API?
-<<<<<<< HEAD
+- Gamepad API support
 - Add `WindowConfig.TransparentFramebuffer` option to support window transparency onto the background
-=======
 - Fixed Line intersects failing on lines passing through (0, 0)
->>>>>>> 9a9f8311
 
 ## [v0.10.0-alpha] 2020-05-08
 - Upgrade to GLFW 3.3! :tada:
