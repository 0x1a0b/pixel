# Changelog
All notable changes to this project will be documented in this file.

The format is based on [Keep a Changelog](https://keepachangelog.com/en/1.0.0/),
and this project adheres to [Semantic Versioning](https://semver.org/spec/v2.0.0.html).
## [Unreleased]
<<<<<<< HEAD
- Gamepad API?
- Support setting an initial window position
=======
- Pending physical testing, Gamepad API support from [PR-233](https://github.com/faiface/pixel/pull/233)

## [v0.10.0-beta] 2020-05-10
- Add `WindowConfig.TransparentFramebuffer` option to support window transparency onto the background
- Fixed Line intersects failing on lines passing through (0, 0)
>>>>>>> 5d34c087

## [v0.10.0-alpha] 2020-05-08
- Upgrade to GLFW 3.3! :tada:
  - Closes https://github.com/faiface/pixel/issues/137
- Add support for glfw's DisableCursor
  - Closes https://github.com/faiface/pixel/issues/213

## [v0.9.0] - 2020-05-02
- Added feature from https://github.com/faiface/pixel/pull/219
  - Exposing Window.SwapBuffers so buffers can be swapped without polling input
- Add more examples
- Add position as out variable from vertex shader
- Add experimental joystick support
- Add mouse cursor operations
- Add `Vec.Floor(…)` function
- Add circle geometry
- Fix `Matrix.Unproject(…)` for rotated matrix
- Add 2D Line geometry
- Add floating point round error correction
- Performance improvements
- Fix race condition in `NewGLTriangles(…)`
- Add `TriangleData` benchmarks and improvements
- Add zero rectangle variable for utility and consistency
- Add support for Go Modules
- Add `NoIconify` and `AlwaysOnTop` window hints


## [v0.8.0] - 2018-10-10
Changelog for this and older versions can be found on the corresponding [GitHub
releases](https://github.com/faiface/pixel/releases).

[Unreleased]: https://github.com/faiface/pixel/compare/v0.10.0-beta...HEAD
[v0.10.0-beta]: https://github.com/faiface/pixel/compare/v0.10.0-alpha...v0.10.0-beta
[v0.10.0-alpha]: https://github.com/faiface/pixel/compare/v0.9.0...v0.10.0-alpha
[v0.9.0]: https://github.com/faiface/pixel/compare/v0.8.0...v0.9.0
[v0.8.0]: https://github.com/faiface/pixel/releases/tag/v0.8.0<|MERGE_RESOLUTION|>--- conflicted
+++ resolved
@@ -3,17 +3,14 @@
 
 The format is based on [Keep a Changelog](https://keepachangelog.com/en/1.0.0/),
 and this project adheres to [Semantic Versioning](https://semver.org/spec/v2.0.0.html).
+
 ## [Unreleased]
-<<<<<<< HEAD
-- Gamepad API?
+- Pending physical testing, Gamepad API support from [PR-233](https://github.com/faiface/pixel/pull/233)
 - Support setting an initial window position
-=======
-- Pending physical testing, Gamepad API support from [PR-233](https://github.com/faiface/pixel/pull/233)
 
 ## [v0.10.0-beta] 2020-05-10
 - Add `WindowConfig.TransparentFramebuffer` option to support window transparency onto the background
 - Fixed Line intersects failing on lines passing through (0, 0)
->>>>>>> 5d34c087
 
 ## [v0.10.0-alpha] 2020-05-08
 - Upgrade to GLFW 3.3! :tada:
