package pixel

import (
	"fmt"
	"math"
)

// Vec is a 2D vector type with X and Y coordinates.
//
// Create vectors with the V constructor:
//
//   u := pixel.V(1, 2)
//   v := pixel.V(8, -3)
//
// Use various methods to manipulate them:
//
//   w := u.Add(v)
//   fmt.Println(w)        // Vec(9, -1)
//   fmt.Println(u.Sub(v)) // Vec(-7, 5)
//   u = pixel.V(2, 3)
//   v = pixel.V(8, 1)
//   if u.X < 0 {
//	     fmt.Println("this won't happen")
//   }
//   x := u.Unit().Dot(v.Unit())
type Vec struct {
	X, Y float64
}

// ZV is a zero vector.
var ZV = Vec{0, 0}

// V returns a new 2D vector with the given coordinates.
func V(x, y float64) Vec {
	return Vec{x, y}
}

// String returns the string representation of the vector u.
//
//   u := pixel.V(4.5, -1.3)
//   u.String()     // returns "Vec(4.5, -1.3)"
//   fmt.Println(u) // Vec(4.5, -1.3)
func (u Vec) String() string {
	return fmt.Sprintf("Vec(%v, %v)", u.X, u.Y)
}

// XY returns the components of the vector in two return values.
func (u Vec) XY() (x, y float64) {
	return u.X, u.Y
}

// Add returns the sum of vectors u and v.
func (u Vec) Add(v Vec) Vec {
	return Vec{
		u.X + v.X,
		u.Y + v.Y,
	}
}

// Sub returns the difference betweeen vectors u and v.
func (u Vec) Sub(v Vec) Vec {
	return Vec{
		u.X - v.X,
		u.Y - v.Y,
	}
}

// To returns the vector from u to v. Equivalent to v.Sub(u).
func (u Vec) To(v Vec) Vec {
	return Vec{
		v.X - u.X,
		v.Y - u.Y,
	}
}

// Scaled returns the vector u multiplied by c.
func (u Vec) Scaled(c float64) Vec {
	return Vec{u.X * c, u.Y * c}
}

// ScaledXY returns the vector u multiplied by the vector v component-wise.
func (u Vec) ScaledXY(v Vec) Vec {
	return Vec{u.X * v.X, u.Y * v.Y}
}

// Len returns the length of the vector u.
func (u Vec) Len() float64 {
	return math.Hypot(u.X, u.Y)
}

// Angle returns the angle between the vector u and the x-axis. The result is in range [-Pi, Pi].
func (u Vec) Angle() float64 {
	return math.Atan2(u.Y, u.X)
}

// Unit returns a vector of length 1 facing the direction of u (has the same angle).
func (u Vec) Unit() Vec {
	if u.X == 0 && u.Y == 0 {
		return Vec{1, 0}
	}
	return u.Scaled(1 / u.Len())
}

// Rotated returns the vector u rotated by the given angle in radians.
func (u Vec) Rotated(angle float64) Vec {
	sin, cos := math.Sincos(angle)
	return Vec{
		u.X*cos - u.Y*sin,
		u.X*sin + u.Y*cos,
	}
}

// Normal returns a vector normal to u. Equivalent to u.Rotated(math.Pi / 2), but faster.
func (u Vec) Normal() Vec {
	return Vec{u.Y, -u.X}
}

// Dot returns the dot product of vectors u and v.
func (u Vec) Dot(v Vec) float64 {
	return u.X*v.X + u.Y*v.Y
}

// Cross return the cross product of vectors u and v.
func (u Vec) Cross(v Vec) float64 {
	return u.X*v.Y - v.X*u.Y
}

// Map applies the function f to both x and y components of the vector u and returns the modified
// vector.
//
//   u := pixel.V(10.5, -1.5)
//   v := u.Map(math.Floor)   // v is Vec(10, -2), both components of u floored
func (u Vec) Map(f func(float64) float64) Vec {
	return Vec{
		f(u.X),
		f(u.Y),
	}
}

// Lerp returns a linear interpolation between vectors a and b.
//
// This function basically returns a point along the line between a and b and t chooses which one.
// If t is 0, then a will be returned, if t is 1, b will be returned. Anything between 0 and 1 will
// return the appropriate point between a and b and so on.
func Lerp(a, b Vec, t float64) Vec {
	return a.Scaled(1 - t).Add(b.Scaled(t))
}

// Rect is a 2D rectangle aligned with the axes of the coordinate system. It is defined by two
// points, Min and Max.
//
// The invariant should hold, that Max's components are greater or equal than Min's components
// respectively.
type Rect struct {
	Min, Max Vec
}

// R returns a new Rect with given the Min and Max coordinates.
//
// Note that the returned rectangle is not automatically normalized.
func R(minX, minY, maxX, maxY float64) Rect {
	return Rect{
		Min: Vec{minX, minY},
		Max: Vec{maxX, maxY},
	}
}

// String returns the string representation of the Rect.
//
//   r := pixel.R(100, 50, 200, 300)
//   r.String()     // returns "Rect(100, 50, 200, 300)"
//   fmt.Println(r) // Rect(100, 50, 200, 300)
func (r Rect) String() string {
	return fmt.Sprintf("Rect(%v, %v, %v, %v)", r.Min.X, r.Min.Y, r.Max.X, r.Max.Y)
}

// Norm returns the Rect in normal form, such that Max is component-wise greater or equal than Min.
func (r Rect) Norm() Rect {
	return Rect{
		Min: Vec{
			math.Min(r.Min.X, r.Max.X),
			math.Min(r.Min.Y, r.Max.Y),
		},
		Max: Vec{
			math.Max(r.Min.X, r.Max.X),
			math.Max(r.Min.Y, r.Max.Y),
		},
	}
}

// W returns the width of the Rect.
func (r Rect) W() float64 {
	return r.Max.X - r.Min.X
}

// H returns the height of the Rect.
func (r Rect) H() float64 {
	return r.Max.Y - r.Min.Y
}

// Size returns the vector of width and height of the Rect.
func (r Rect) Size() Vec {
	return V(r.W(), r.H())
}

// Area returns the area of r. If r is not normalized, area may be negative.
func (r Rect) Area() float64 {
	return r.W() * r.H()
}

// Center returns the position of the center of the Rect.
func (r Rect) Center() Vec {
	return Lerp(r.Min, r.Max, 0.5)
}

// Moved returns the Rect moved (both Min and Max) by the given vector delta.
func (r Rect) Moved(delta Vec) Rect {
	return Rect{
		Min: r.Min.Add(delta),
		Max: r.Max.Add(delta),
	}
}

// Resized returns the Rect resized to the given size while keeping the position of the given
// anchor.
//
//   r.Resized(r.Min, size)      // resizes while keeping the position of the lower-left corner
//   r.Resized(r.Max, size)      // same with the top-right corner
//   r.Resized(r.Center(), size) // resizes around the center
//
// This function does not make sense for resizing a rectangle of zero area and will panic. Use
// ResizedMin in the case of zero area.
func (r Rect) Resized(anchor, size Vec) Rect {
	if r.W()*r.H() == 0 {
		panic(fmt.Errorf("(%T).Resize: zero area", r))
	}
	fraction := Vec{size.X / r.W(), size.Y / r.H()}
	return Rect{
		Min: anchor.Add(r.Min.Sub(anchor)).ScaledXY(fraction),
		Max: anchor.Add(r.Max.Sub(anchor)).ScaledXY(fraction),
	}
}

// ResizedMin returns the Rect resized to the given size while keeping the position of the Rect's
// Min.
//
// Sizes of zero area are safe here.
func (r Rect) ResizedMin(size Vec) Rect {
	return Rect{
		Min: r.Min,
		Max: r.Min.Add(size),
	}
}

// Contains checks whether a vector u is contained within this Rect (including it's borders).
func (r Rect) Contains(u Vec) bool {
	return r.Min.X <= u.X && u.X <= r.Max.X && r.Min.Y <= u.Y && u.Y <= r.Max.Y
}

// Union returns the minimal Rect which covers both r and s. Rects r and s must be normalized.
func (r Rect) Union(s Rect) Rect {
	return R(
		math.Min(r.Min.X, s.Min.X),
		math.Min(r.Min.Y, s.Min.Y),
		math.Max(r.Max.X, s.Max.X),
		math.Max(r.Max.Y, s.Max.Y),
	)
}

// Intersect returns the maximal Rect which is covered by both r and s. Rects r and s must be normalized.
<<<<<<< HEAD
func (r Rect) Intersect(s Rect) Rect {
	t := R(
		math.Min(r.Max.X, s.Max.X),
		math.Min(r.Max.Y, s.Max.Y),
		math.Max(r.Min.X, s.Min.X),
		math.Max(r.Min.Y, s.Min.Y),
=======
//
// If r and s don't overlap, this function returns R(0, 0, 0, 0).
func (r Rect) Intersect(s Rect) Rect {
	t := R(
		math.Max(r.Min.X, s.Min.X),
		math.Max(r.Min.Y, s.Min.Y),
		math.Min(r.Max.X, s.Max.X),
		math.Min(r.Max.Y, s.Max.Y),
>>>>>>> d7487f1f
	)
	if t.Min.X >= t.Max.X || t.Min.Y >= t.Max.Y {
		return Rect{}
	}
	return t
}

// Matrix is a 3x2 affine matrix that can be used for all kinds of spatial transforms, such
// as movement, scaling and rotations.
//
// Matrix has a handful of useful methods, each of which adds a transformation to the matrix. For
// example:
//
//   pixel.IM.Moved(pixel.V(100, 200)).Rotated(pixel.ZV, math.Pi/2)
//
// This code creates a Matrix that first moves everything by 100 units horizontally and 200 units
// vertically and then rotates everything by 90 degrees around the origin.
//
// Layout is:
// [0] [2] [4]
// [1] [3] [5]
//  0   0   1  (implicit row)
type Matrix [6]float64

// IM stands for identity matrix. Does nothing, no transformation.
var IM = Matrix{1, 0, 0, 1, 0, 0}

// String returns a string representation of the Matrix.
//
//   m := pixel.IM
//   fmt.Println(m) // Matrix(1 0 0 | 0 1 0)
func (m Matrix) String() string {
	return fmt.Sprintf(
		"Matrix(%v %v %v | %v %v %v)",
		m[0], m[2], m[4],
		m[1], m[3], m[5],
	)
}

// Moved moves everything by the delta vector.
func (m Matrix) Moved(delta Vec) Matrix {
	m[4], m[5] = m[4]+delta.X, m[5]+delta.Y
	return m
}

// ScaledXY scales everything around a given point by the scale factor in each axis respectively.
func (m Matrix) ScaledXY(around Vec, scale Vec) Matrix {
	m[4], m[5] = m[4]-around.X, m[5]-around.Y
	m[0], m[2], m[4] = m[0]*scale.X, m[2]*scale.X, m[4]*scale.X
	m[1], m[3], m[5] = m[1]*scale.Y, m[3]*scale.Y, m[5]*scale.Y
	m[4], m[5] = m[4]+around.X, m[5]+around.Y
	return m
}

// Scaled scales everything around a given point by the scale factor.
func (m Matrix) Scaled(around Vec, scale float64) Matrix {
	return m.ScaledXY(around, V(scale, scale))
}

// Rotated rotates everything around a given point by the given angle in radians.
func (m Matrix) Rotated(around Vec, angle float64) Matrix {
	sint, cost := math.Sincos(angle)
	m[4], m[5] = m[4]-around.X, m[5]-around.Y
	m = m.Chained(Matrix{cost, sint, -sint, cost, 0, 0})
	m[4], m[5] = m[4]+around.X, m[5]+around.Y
	return m
}

// Chained adds another Matrix to this one. All tranformations by the next Matrix will be applied
// after the transformations of this Matrix.
func (m Matrix) Chained(next Matrix) Matrix {
	return Matrix{
		m[0]*next[0] + m[2]*next[1],
		m[1]*next[0] + m[3]*next[1],
		m[0]*next[2] + m[2]*next[3],
		m[1]*next[2] + m[3]*next[3],
		m[0]*next[4] + m[2]*next[5] + m[4],
		m[1]*next[4] + m[3]*next[5] + m[5],
	}
}

// Project applies all transformations added to the Matrix to a vector u and returns the result.
//
// Time complexity is O(1).
func (m Matrix) Project(u Vec) Vec {
	return Vec{m[0]*u.X + m[2]*u.Y + m[4], m[1]*u.X + m[3]*u.Y + m[5]}
}

// Unproject does the inverse operation to Project.
//
// It turns out that multiplying a vector by the inverse matrix of m can be nearly-accomplished by
// subtracting the translate part of the matrix and multplying by the inverse of the top-left 2x2
// matrix, and the inverse of a 2x2 matrix is simple enough to just be inlined in the computation.
//
// Time complexity is O(1).
func (m Matrix) Unproject(u Vec) Vec {
	d := (m[0] * m[3]) - (m[1] * m[2])
	u.X, u.Y = (u.X-m[4])/d, (u.Y-m[5])/d
	return Vec{u.X*m[3] - u.Y*m[1], u.Y*m[0] - u.X*m[2]}
}<|MERGE_RESOLUTION|>--- conflicted
+++ resolved
@@ -268,14 +268,6 @@
 }
 
 // Intersect returns the maximal Rect which is covered by both r and s. Rects r and s must be normalized.
-<<<<<<< HEAD
-func (r Rect) Intersect(s Rect) Rect {
-	t := R(
-		math.Min(r.Max.X, s.Max.X),
-		math.Min(r.Max.Y, s.Max.Y),
-		math.Max(r.Min.X, s.Min.X),
-		math.Max(r.Min.Y, s.Min.Y),
-=======
 //
 // If r and s don't overlap, this function returns R(0, 0, 0, 0).
 func (r Rect) Intersect(s Rect) Rect {
@@ -284,7 +276,6 @@
 		math.Max(r.Min.Y, s.Min.Y),
 		math.Min(r.Max.X, s.Max.X),
 		math.Min(r.Max.Y, s.Max.Y),
->>>>>>> d7487f1f
 	)
 	if t.Min.X >= t.Max.X || t.Min.Y >= t.Max.Y {
 		return Rect{}
